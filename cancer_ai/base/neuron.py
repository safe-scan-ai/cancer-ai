--- conflicted
+++ resolved
@@ -17,12 +17,9 @@
 
 import copy
 import sys
-<<<<<<< HEAD
 import random
 import time
-import typing
-=======
->>>>>>> a28ecff2
+import sys
 
 import bittensor as bt
 
@@ -111,11 +108,12 @@
     @abstractmethod
     def run(self): ...
 
-    def sync(self, delay=15):
+    def sync(self, retries=5, delay=10):
         """
         Wrapper for synchronizing the state of the network for the given miner or validator.
         """
-        while True:
+        attempt = 0
+        while attempt < retries:
             try: 
                 # Ensure miner or validator hotkey is still registered on the network.
                 self.check_registered()
@@ -132,12 +130,18 @@
                 break
 
             except BrokenPipeError as e:
+                attempt += 1
                 bt.logging.error(f"BrokenPipeError: {e}. Retrying...")
                 time.sleep(delay)
 
             except Exception as e:
-                bt.logging.error(f"Unexpected error occurred: {e}")
+                attempt += 1
+                bt.logging.error(f"Unexpected error occurred: {e}. Retrying...")
                 time.sleep(delay)
+
+        if attempt == retries:
+            bt.logging.error("Failed to sync metagraph. Exiting...")
+            sys.exit(0)
 
     def check_registered(self):
         retries = 3
@@ -169,6 +173,7 @@
         """
         Check if enough epoch blocks have elapsed since the last checkpoint to sync.
         """
+
         return (
             self.block - self.metagraph.last_update[self.uid]
         ) > self.config.neuron.epoch_length
