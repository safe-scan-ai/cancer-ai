from enum import Enum
import os
import json
from datetime import datetime
import asyncio
import time
from functools import wraps

import yaml
import bittensor as bt
from retry import retry
from huggingface_hub import HfApi, hf_hub_download

from cancer_ai.validator.models import (
    CompetitionsListModel,
    CompetitionModel,
    NewDatasetFile,
    OrganizationDataReferenceFactory,
)


class ModelType(Enum):
    ONNX = "ONNX"
    TENSORFLOW_SAVEDMODEL = "TensorFlow SavedModel"
    KERAS_H5 = "Keras H5"
    PYTORCH = "PyTorch"
    SCIKIT_LEARN = "Scikit-learn"
    XGBOOST = "XGBoost"
    UNKNOWN = "Unknown format"


def log_time(func):
    @wraps(func)
    async def wrapper(*args, **kwargs):
        start_time = time.time()
        result = await func(*args, **kwargs)
        end_time = time.time()
        module_name = func.__module__
        bt.logging.trace(
            f"'{module_name}.{func.__name__}'  took {end_time - start_time:.4f}s"
        )
        return result

    return wrapper


def detect_model_format(file_path) -> ModelType:
    _, ext = os.path.splitext(file_path)

    if ext == ".onnx":
        return ModelType.ONNX
    elif ext == ".h5":
        return ModelType.KERAS_H5
    elif ext in [".pt", ".pth"]:
        return ModelType.PYTORCH
    elif ext in [".pkl", ".joblib", ""]:
        return ModelType.SCIKIT_LEARN
    elif ext in [".model", ".json", ".txt"]:
        return ModelType.XGBOOST

    try:
        with open(file_path, "rb") as f:
            # TODO check if it works
            header = f.read(4)
            if (
                header == b"PK\x03\x04"
            ):  # Magic number for ZIP files (common in TensorFlow SavedModel)
                return ModelType.TENSORFLOW_SAVEDMODEL
            elif header[:2] == b"\x89H":  # Magic number for HDF5 files (used by Keras)
                return ModelType.KERAS_H5

    except Exception as e:
        bt.logging.error(f"Failed to detect model format: {e}")
        return ModelType.UNKNOWN

    return ModelType.UNKNOWN


async def run_command(cmd):
    # Start the subprocess
    process = await asyncio.create_subprocess_shell(
        cmd, stdout=asyncio.subprocess.PIPE, stderr=asyncio.subprocess.PIPE
    )
    bt.logging.debug(f"Running command: {cmd}")
    # Wait for the subprocess to finish and capture the output
    stdout, stderr = await process.communicate()

    # Return the output and error if any
    return stdout.decode(), stderr.decode()


def get_competition_config(path: str) -> CompetitionsListModel:
    with open(path, "r", encoding="utf-8") as f:
        competitions_json = json.load(f)
    competitions = [CompetitionModel(**item) for item in competitions_json]
    return CompetitionsListModel(competitions=competitions)


async def fetch_organization_data_references(
    hf_repo_id: str, hf_api: HfApi
) -> list[dict]:
    bt.logging.trace(
        f"Fetching organization data references from Hugging Face repo {hf_repo_id}"
    )

    # prevent stale connections
    custom_headers = {"Connection": "close"}

    try:
        files = list_repo_tree_with_retry(
            hf_api=hf_api,
            repo_id=hf_repo_id,
            repo_type="space",
            token=None,
            recursive=True,
            expand=True,
        )
    except Exception as e:
        bt.logging.error("Failed to list repo tree after 10 attempts: %s", e)
        files = None

    yaml_data = []

    for file_info in files:
        if file_info.__class__.__name__ == "RepoFile":
            file_path = file_info.path

            if file_path.startswith("datasets/") and file_path.endswith(".yaml"):
                local_file_path = hf_hub_download(
                    repo_id=hf_repo_id,
                    repo_type="space",
                    token=None,
                    filename=file_path,
                    headers=custom_headers,
                )

                last_commit_info = file_info.last_commit
                commit_date = last_commit_info.date if last_commit_info else None

                if commit_date is not None:
                    date_uploaded = commit_date
                else:
                    bt.logging.warning(
                        f"Could not get the last commit date for {file_path}"
                    )
                    date_uploaded = None

                with open(local_file_path, "r", encoding="utf-8") as f:
                    try:
                        data = yaml.safe_load(f)
                    except yaml.YAMLError as e:
                        bt.logging.error(
                            f"Error parsing YAML file {file_path}: {str(e)}"
                        )
                        continue  # Skip this file due to parsing error

                yaml_data.append(
                    {
                        "file_name": file_path,
                        "yaml_data": data,
                        "date_uploaded": date_uploaded,
                    }
                )
        else:
            continue
    return yaml_data


async def fetch_yaml_data_from_local_repo(local_repo_path: str) -> list[dict]:
    """
    Fetches YAML data from all YAML files in the specified local directory.
    Returns a list of dictionaries containing file name, YAML data, and the last modified date.
    """
    yaml_data = []

    # Traverse through the local directory to find YAML files
    for root, _, files in os.walk(local_repo_path):
        for file_name in files:
            if file_name.endswith(".yaml"):
                file_path = os.path.join(root, file_name)
                relative_path = os.path.relpath(file_path, local_repo_path)
                commit_date = datetime.fromtimestamp(os.path.getmtime(file_path))

                with open(file_path, "r", encoding="utf-8") as f:
                    data = yaml.safe_load(f)

                yaml_data.append(
                    {
                        "file_name": relative_path,
                        "yaml_data": data,
                        "date_uploaded": commit_date,
                    }
                )

    return yaml_data


async def sync_organizations_data_references(fetched_yaml_files: list[dict]):
    """
    Synchronizes the OrganizationDataReferenceFactory state with the full content
    from the fetched YAML files.

    Each fetched YAML file is expected to contain a list of organization entries.
    The 'org_id' key from the YAML is remapped to 'organization_id' to match the model.
    """
    all_orgs = []
    for file in fetched_yaml_files:
        yaml_data = file["yaml_data"]
        for entry in yaml_data:
            # Remap 'org_id' to 'organization_id' if needed.
            if "org_id" in entry:
                entry["organization_id"] = entry.pop("org_id")
            all_orgs.append(entry)

    update_data = {"organizations": all_orgs}

    factory = OrganizationDataReferenceFactory.get_instance()
    factory.update_from_dict(update_data)


async def get_newest_competition_packages(config: bt.Config, competition_id: str, hf_api: HfApi = None, packages_count: int = 30) -> list[dict]:
    """
    Gets the link to the newest package for a specific competition.
    
    Args:
        competition_id: The ID of the competition to get the newest package for
        hf_api: Optional HfApi instance. If not provided, a new one will be created.
        
    Returns:
        A dictionary containing:
            - dataset_hf_repo: The Hugging Face repository path
            - dataset_hf_filename: The filename of the newest dataset in the repository
            - dataset_hf_repo_type: The repository type (typically 'dataset')
    """
    if hf_api is None:
        hf_api = HfApi()
    
    datasets_references = await fetch_organization_data_references(config.datasets_config_hf_repo_id, hf_api)
    await sync_organizations_data_references(datasets_references)
    org_reference = OrganizationDataReferenceFactory.get_instance()
    # Find the organization data reference for the given competition
    org = org_reference.find_organization_by_competition_id(competition_id)
    
    if not org:
        bt.logging.error(f"No organization found for competition ID: {competition_id}")
        return None
    
    # List all files in the repository
    try:
        files = hf_api.list_repo_tree(
            repo_id=org.dataset_hf_repo,
            repo_type="dataset",  # Assuming dataset is the default type
            token=None,  # Public repos
            recursive=True,
            expand=True,
        )
    except Exception as e:
        bt.logging.error(f"Failed to list repository tree for {org.dataset_hf_repo}: {e}")
        return None
    
    # Filter for relevant files in the specified directory
    relevant_files = [
        f for f in files
        if f.__class__.__name__ == "RepoFile"
        and f.path.startswith(org.dataset_hf_dir) and f.path.endswith(".zip")
    ]
    
    if not relevant_files:
        bt.logging.warning(f"No relevant files found in {org.dataset_hf_repo}/{org.dataset_hf_dir}")
        return None
    
    # Sort files by commit date (newest first)
    sorted_files = sorted(
        relevant_files,
        key=lambda f: f.last_commit.date if f.last_commit else datetime.min,
        reverse=True
    )
    
    # Get the top X files based on packages_count
    top_files = sorted_files[:packages_count]
    
    if not top_files:
        return None
    return [
        {
            "dataset_hf_repo": org.dataset_hf_repo,
            "dataset_hf_filename": file.path,
            "dataset_hf_repo_type": "dataset"
        }
        for file in top_files
    ]


async def check_for_new_dataset_files(
    hf_api: HfApi, org_latest_updates: dict
) -> list[NewDatasetFile]:
    """
    For each OrganizationDataReference stored in the singleton, this function:
      - Connects to the organization's public Hugging Face repo.
      - Lists files under the directory specified by dataset_hf_dir.
      - Determines the maximum commit date among those files.

    For a blank state, it returns the file with the latest commit date.
    On subsequent checks, it returns any file whose commit date is newer than the previously stored update.
    """
    results = []
    factory = OrganizationDataReferenceFactory.get_instance()

    for org in factory.organizations:
        files = hf_api.list_repo_tree(
            repo_id=org.dataset_hf_repo,
            repo_type="dataset",
            token=None,  # these are public repos
            recursive=True,
            expand=True,
        )
        relevant_files = [
            f
            for f in files
            if f.__class__.__name__ == "RepoFile"
            and f.path.startswith(org.dataset_hf_dir)
        ]
        max_commit_date = None
        for f in relevant_files:
            commit_date = f.last_commit.date if f.last_commit else None
            if commit_date and (
                max_commit_date is None or commit_date > max_commit_date
            ):
                max_commit_date = commit_date

        new_files = []
        stored_update = org_latest_updates.get(org.organization_id)
        # if there is no stored_update and max_commit_date is present (any commit date is present)
        if stored_update is None and max_commit_date is not None:
            for f in relevant_files:
                commit_date = f.last_commit.date if f.last_commit else None
                if commit_date == max_commit_date:
                    new_files.append(f.path)
                    break
        # if there is any stored update then we implicitly expect that any commit date on the repo is present as well
        else:
            for f in relevant_files:
                commit_date = f.last_commit.date if f.last_commit else None
                if commit_date and commit_date > stored_update:
                    new_files.append(f.path)

        # update the stored latest update for this organization.
        if max_commit_date is not None:
            org_latest_updates[org.organization_id] = max_commit_date

        for file_name in new_files:
            results.append(
                NewDatasetFile(
                    competition_id=org.competition_id,
                    dataset_hf_repo=org.dataset_hf_repo,
                    dataset_hf_filename=file_name,
                )
            )

    return results

<<<<<<< HEAD

@retry(tries=10, delay=5, logger=bt.logging)
def list_repo_tree_with_retry(hf_api, repo_id, repo_type, token, recursive, expand):
=======
@retry(tries=10, delay=5)
def list_repo_tree_with_retry(hf_api, hf_repo_id, repo_type, token, recursive, expand):
>>>>>>> 2e65d01b
    return hf_api.list_repo_tree(
        repo_id=hf_repo_id,
        repo_type=repo_type,
        token=token,
        recursive=recursive,
        expand=expand,
    )<|MERGE_RESOLUTION|>--- conflicted
+++ resolved
@@ -359,14 +359,9 @@
 
     return results
 
-<<<<<<< HEAD
-
 @retry(tries=10, delay=5, logger=bt.logging)
 def list_repo_tree_with_retry(hf_api, repo_id, repo_type, token, recursive, expand):
-=======
-@retry(tries=10, delay=5)
-def list_repo_tree_with_retry(hf_api, hf_repo_id, repo_type, token, recursive, expand):
->>>>>>> 2e65d01b
+
     return hf_api.list_repo_tree(
         repo_id=hf_repo_id,
         repo_type=repo_type,
