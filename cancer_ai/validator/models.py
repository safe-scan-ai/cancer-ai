--- conflicted
+++ resolved
@@ -1,5 +1,6 @@
-from typing import List, ClassVar, Optional
+from typing import List, ClassVar, Optional, ClassVar, Optional
 from pydantic import BaseModel, EmailStr, Field, ValidationError
+from datetime import datetime, EmailStr, Field, ValidationError
 from datetime import datetime
 
 class CompetitionModel(BaseModel):
@@ -38,7 +39,6 @@
         return cls._instance
 
     def add_organizations(self, organizations: List[OrganizationDataReference]):
-<<<<<<< HEAD
         self.organizations.extend(organizations)
     
     def update_from_dict(self, data: dict):
@@ -48,7 +48,4 @@
             self.organizations = [OrganizationDataReference(**org) for org in data["organizations"]]
         for key, value in data.items():
             if key != "organizations":
-                setattr(self, key, value)
-=======
-        self.organizations.extend(organizations)
->>>>>>> 3cdf565d
+                setattr(self, key, value)