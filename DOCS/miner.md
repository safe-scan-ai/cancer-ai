# Miner Script Documentation

This documentation provides an overview of the miner script, its functionality, requirements, and usage instructions.

## Overview

The miner script is designed to manage models, evaluate them locally, and upload them to HuggingFace, as well as submit models to validators within a specified network.

Key features of the script include:

- **Local Model Evaluation**: Allows you to evaluate models against a dataset locally.
- **HuggingFace Upload**: Compresses and uploads models and code to HuggingFace.
- **Model Submission to Validators**: Saves model information in the metagraph, enabling validators to test the models.

## Prerequisites

- **Python 3.12**: The script is written in Python and requires Python 3.12 to run.
- **Virtual Environment**: It's recommended to run the script within a virtual environment to manage dependencies.
- **8GB RAM**: minimum required operating memory for testing (evaluate) machine learning model locally

## Installation

1. **Clone repository**

    ```bash
    git clone git@github.com:safe-scan-ai/cancer-ai.git
    cd cancer-ai
    ```

1. **Create a Virtual Environment**

    ```bash
    virtualenv venv --python=3.12
    source venv/bin/activate
    ```

1. **Install Required Python Packages**

    Install any required Python packages listed in `requirements.txt`:

    ```bash
    pip install -r requirements.txt
    ```

## Registering miner on the subnet

If you haven't yet created a miner wallet and registered on our subnet here is the set of commands to run:

Create a miner coldkey:

```
btcli wallet new_coldkey --wallet.name miner
```

Create a hotkey for the miner:
```
btcli wallet new_hotkey --wallet.name miner --wallet.hotkey default
```

Register miner on the CancerAI subnet:
```
btcli subnet recycle_register --netuid <Cancer AI subnet id> --subtensor.network finney --wallet.name miner --wallet.hotkey default
```

Check that your key was registered:
```
btcli wallet overview --wallet.name miner 
```

## Usage

### Prerequisites

Before running the script, ensure the following:

- You are in the base directory of the project.
- Your virtual environment is activated.
- Run the following command to set the `PYTHONPATH`:

```
export PYTHONPATH="${PYTHONPATH}:./"
```

### Evaluate Model Locally

This mode performs the following tasks:

- Downloads the dataset.
- Loads your model.
- Prepares data for execution.
- Logs evaluation results.

To evaluate a model locally, use the following command:

```
python neurons/miner.py --action evaluate --competition_id <COMPETITION ID> --model_path <NAME OF FILE WITH EXTENSION>
```

Command line argument explanation

- `--action` - action to perform , choices are "upload", "evaluate", "submit"
- `--model_path` - local path of ONNX model
- `--competition_id` - ID of competition. List of current competitions are in [competition_config.json](config/competition_config.json)
- `--clean-after-run` - it will delete dataset after evaluating the model

### Upload to HuggingFace

This mode compresses the code provided by `--code-path` and uploads the model and code to HuggingFace.

To upload to HuggingFace, use the following command:

```bash
python neurons/miner.py \
    --action upload \
    --competition_id <COMPETITION ID> \
    --model_path <NAME OF FILE WITH EXTENSION> \
    --code_directory <CODE DIRECTORY WITHOUT DATASETS> \
    --hf_model_name <MODEL NAME WITH EXTENSION> \
    --hf_repo_id <HF REPO ID > \
    --hf_repo_type model \
    --hf_token <HF API TOKEN> 
```

Command line argument explanation

- `--code_directory` - local directory of code
- `--hf_repo_id` - hugging face repository ID - ex. "username/repo"
- `--hf_repo_type` - hugging face type of repository - "model" or  "dataset"
- `--hf_token` - hugging face authentication token

### Submit Model to Validators

This mode saves model information in the metagraph, allowing validators to retrieve information about your model for testing.

To submit a model to validators, use the following command:

```
python neurons/miner.py \
    --action submit \
<<<<<<< HEAD
    --competition_id <COMPETITION ID> \
    --hf_code_filename <HF FILE NAME WITH EXTENSION> \
    --hf_model_name <HF MODEL NAME WITH EXTENSION> \
    --hf_repo_id <HF REPO ID> \
    --hf_repo_type model \
    --wallet.name <WALLET NAME> \
    --wallet.hotkey <WALLET HOTKEY NAME> \
    --netuid <NETUID> \
    --subtensor.network <test|finney> \
=======
    --competition_id melanoma-testnet \
    --hf_code_filename skin_melanoma_small.zip \
    --hf_model_name similar_model_7.onnx \
    --hf_repo_id safescanai/test_dataset \
    --hf_repo_type dataset \
    --wallet.name miner2 \
    --wallet.hotkey default \
    --netuid 163 \
    --subtensor.network test \
>>>>>>> 42ce87bb
    --logging.debug
```

Command line argument explanation

- `--hf_code_filename` - name of file in hugging face repository containing zipped code
- `--hf_model_name` - name of file in hugging face repository containing model
- `--wallet.name` - name of wallet coldkey  used for authentication with Bittensor network
- `--wallet.hotkey` - name of wallet hotkey used for authentication with Bittensor network
- `--netuid` - subnet number
- `--subtensor.network` - Bittensor network to connect to - <test|finney>

## Notes

- **Environment**: The script uses the environment from which it is executed, so ensure all necessary environment variables and dependencies are correctly configured.
- **Model Evaluation**: The `evaluate` action downloads necessary datasets and runs the model locally; ensure that your local environment has sufficient resources.<|MERGE_RESOLUTION|>--- conflicted
+++ resolved
@@ -137,7 +137,7 @@
 ```
 python neurons/miner.py \
     --action submit \
-<<<<<<< HEAD
+
     --competition_id <COMPETITION ID> \
     --hf_code_filename <HF FILE NAME WITH EXTENSION> \
     --hf_model_name <HF MODEL NAME WITH EXTENSION> \
@@ -147,7 +147,11 @@
     --wallet.hotkey <WALLET HOTKEY NAME> \
     --netuid <NETUID> \
     --subtensor.network <test|finney> \
-=======
+```
+
+```
+python neurons/miner.py \
+    --action submit \
     --competition_id melanoma-testnet \
     --hf_code_filename skin_melanoma_small.zip \
     --hf_model_name similar_model_7.onnx \
@@ -157,7 +161,6 @@
     --wallet.hotkey default \
     --netuid 163 \
     --subtensor.network test \
->>>>>>> 42ce87bb
     --logging.debug
 ```
 
