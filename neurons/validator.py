--- conflicted
+++ resolved
@@ -151,11 +151,7 @@
                 # Update the global score of the miner.
                 # This score contributes to the miner's weight in the network.
                 # A higher weight means that the miner has been consistently responding correctly.
-<<<<<<< HEAD
-                scores[uid] = config.alpha * scores[uid] + (1 - config.alpha) * 0
-=======
-                scores[i] = alpha * scores[i] + (1 - alpha) * score
->>>>>>> 436ea6a0
+                scores[uid] = config.alpha * scores[uid] + (1 - config.alpha) * score
 
             bt.logging.info(f"Scores: {scores}")
             # Periodically update the weights on the Bittensor blockchain.
