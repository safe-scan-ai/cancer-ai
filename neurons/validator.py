--- conflicted
+++ resolved
@@ -38,10 +38,12 @@
 from cancer_ai.validator.cancer_ai_logo import cancer_ai_logo
 from cancer_ai.validator.utils import (
     fetch_organization_data_references,
-<<<<<<< HEAD
     fetch_yaml_data_from_local_repo,
-=======
->>>>>>> 3cdf565d
+    check_for_organizations_data_updates,
+    update_organizations_data_references,
+)
+from cancer_ai.validator.utils import (
+    fetch_organization_data_references,
     check_for_organizations_data_updates,
     update_organizations_data_references,
 )
@@ -77,18 +79,12 @@
             self.subtensor, self.config.netuid, self.wallet
         )
         self.last_miners_refresh: float = None
-<<<<<<< HEAD
-        self.last_monitor_datasets: float = None
-=======
->>>>>>> 3cdf565d
+        self.last_monitor_datasets: float = None = None
 
     async def concurrent_forward(self):
         coroutines = [
             self.refresh_miners(),
-<<<<<<< HEAD
-=======
-            self.competition_loop_tick(),
->>>>>>> 3cdf565d
+            self.monitor_datasets(),
             self.monitor_datasets(),
         ]
         await asyncio.gather(*coroutines)
@@ -153,6 +149,7 @@
             subtensor = self.subtensor,
             hotkeys = self.hotkeys,
             validator_hotkey = self.hotkey,
+            db_controller=self.db_controller,
             db_controller=self.db_controller,
             test_mode = False,
         )
