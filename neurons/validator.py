--- conflicted
+++ resolved
@@ -37,15 +37,12 @@
     CompetitionRunStore,
 )
 from cancer_ai.validator.cancer_ai_logo import cancer_ai_logo
-<<<<<<< HEAD
 from cancer_ai.validator.utils import (
     fetch_organization_data_references,
     check_for_organizations_data_updates,
     update_organizations_data_references,
 )
-=======
 from cancer_ai.validator.model_db import ModelDBController
->>>>>>> bf834d5c
 
 RUN_EVERY_N_MINUTES = 15  # TODO move to config
 BLACKLIST_FILE_PATH = "config/hotkey_blacklist.json"
